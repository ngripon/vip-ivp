<<<<<<< HEAD
import math
import operator
from typing import Sequence

=======
>>>>>>> ecf9eb14
import matplotlib.pyplot as plt
import numpy as np
import pytest

import main as vip

@pytest.fixture(autouse=True)
def clear_solver_before_tests():
    vip.clear()


def test_operator_overloading():
    acc = vip.loop_node(0)
    vit = vip.integrate(acc, 0)
    pos = vip.integrate(vit, 0)
    acc.loop_into(-pos * vit - pos / vit % vit // pos + abs(pos ** vit))

    acc(0,[1,1])
    vip.solve(10)


def test_pendulum():
    dd_th = vip.loop_node(0)
    d_th = vip.integrate(dd_th, 0)
    th = vip.integrate(d_th, np.pi / 2)
    dd_th.loop_into(-9.81 / 1 * np.sin(th))

<<<<<<< HEAD
    solver.solve(10, time_step=0.1, t_eval=[0,1])
    # plt.plot(th.t, th.values)
    # plt.show()
=======
    vip.solve(10, time_step=0.1)
    plt.plot(th.t, th.values)
    plt.show()
>>>>>>> ecf9eb14


def test_source():
    u = vip.create_source(lambda t: 5 * np.sin(5 * t))
    dd_th = vip.loop_node(u)
    d_th = vip.integrate(dd_th, 0)
    th = vip.integrate(d_th, np.pi / 2)
    dd_th.loop_into(-9.81 / 1 * np.sin(th))
    vip.solve(10)


def test_loop():
    acc = vip.loop_node(0.1)
    vit = vip.integrate(acc, 0)
    pos = vip.integrate(vit, 5)
    acc.loop_into(1 / 10 * (-1 * vit - 1 * pos))
    acc.loop_into(5)
    vip.solve(50)


def test_integrate_scalar():
    x = vip.integrate(5, 1)
    vip.solve(10)


def test_plant_controller():
    def controller(error):
        ki = 1
        kp = 1
        i_err = vip.integrate(ki * error, x0=0)
        return i_err + kp * error

    def plant(x):
        m = 1
        k = 1
        c = 1
        v0 = 0
        x0 = 5
        acc = vip.loop_node(1 / m * x)
        vit = vip.integrate(acc, v0)
        pos = vip.integrate(vit, x0)
        acc.loop_into(1 / m * (-c * vit - k * pos + x))
        return pos

    target = 1
    error = vip.loop_node(target)
    x = controller(error)
    y = plant(x)
    error.loop_into(-y)

    vip.solve(50)


def test_mass_spring_bond_graph():
    def inertia(forces: Sequence[vip.TemporalVar], mass: float):
        acc = np.sum(forces) / mass + 9.81
        vit = vip.integrate(acc, 0)
        return vit

    def spring(speed1, speed2, stiffness: float):
        x = vip.integrate(speed1 - speed2, 0)
        force2 = k * x
        force1 = -force2
        return force1, force2

    k = 1
    mass = 1
    speed1 = vip.loop_node(0)
    force1, force2 = spring(speed1, 0, k)
    vit = inertia((force1,), mass)
    speed1.loop_into(vit)

    vip.solve(50)<|MERGE_RESOLUTION|>--- conflicted
+++ resolved
@@ -1,10 +1,7 @@
-<<<<<<< HEAD
 import math
 import operator
 from typing import Sequence
 
-=======
->>>>>>> ecf9eb14
 import matplotlib.pyplot as plt
 import numpy as np
 import pytest
@@ -32,15 +29,9 @@
     th = vip.integrate(d_th, np.pi / 2)
     dd_th.loop_into(-9.81 / 1 * np.sin(th))
 
-<<<<<<< HEAD
-    solver.solve(10, time_step=0.1, t_eval=[0,1])
-    # plt.plot(th.t, th.values)
-    # plt.show()
-=======
     vip.solve(10, time_step=0.1)
     plt.plot(th.t, th.values)
     plt.show()
->>>>>>> ecf9eb14
 
 
 def test_source():
