<<<<<<< HEAD
from typing import ParamSpec, overload, List, Dict, Any
=======
import json
from typing import ParamSpec
>>>>>>> c4e74a48

import numpy as np
import pandas as pd
from varname import argname

from .solver import *
from .temporal_var import *
from .utils import *

warnings.simplefilter("once")

_solver_list = []

T = TypeVar('T')
K = TypeVar("K")


@overload
def create_source(value: List[Union[Callable[[Union[float, np.ndarray]], T], T]]) -> List[TemporalVar[T]]: ...


@overload
def create_source(value: Dict[K, Union[Callable[[Union[float, np.ndarray]], T], T]]) -> Dict[K, TemporalVar[T]]: ...


@overload
def create_source(value: np.ndarray) -> np.ndarray: ...


@overload
def create_source(value: Union[Callable[[Union[float, np.ndarray]], T], T]) -> TemporalVar[T]: ...


def create_source(value):
    """
    Create a source signal from a temporal function or a scalar value.

    :param value: A function f(t) or a scalar value.
    :return: The created TemporalVar.
    """
    if isinstance(value, np.ndarray):
        # Handle NumPy array by wrapping each element
        return np.vectorize(lambda x: create_source(x))(value)
    elif isinstance(value, dict):
        return {k: create_source(v) for k, v in value.items()}
    elif isinstance(value, list):
        return [create_source(v) for v in value]
    else:
        solver = _get_current_solver()
        return wrap_source(solver, value)


<<<<<<< HEAD
def integrate(input_value: TemporalVar[T], x0: T) -> TemporalVar[T]:
=======
def create_scenario(scenario_table: Union[pd.DataFrame, str, dict], time_key: str, interpolation_kind="linear",
                    sep=',') -> Dict[
    Any, TemporalVar]:
    """
    Creates a scenario from a given input table, which can be in various formats such as CSV, JSON, dictionary, or DataFrame.
    The maps in the scenario table are interpolated over time and converted into TemporalVar objects.
    The function processes the data and returns a dictionary of TemporalVar objects.

    :param scenario_table: The input data, which can be one of the following formats:
        - A CSV file path (string)
        - A JSON file path (string)
        - A dictionary of data
        - A pandas DataFrame
    :type scenario_table: Union[pd.DataFrame, str, dict]

    :param time_key: The key (column) to use as time for the scenario.
    :type time_key: str

    :param interpolation_kind: The kind of interpolation to use. Default is "linear". This determines how values are
        interpolated between time points.
    :type interpolation_kind: str, optional

    :param sep: The separator to use when reading CSV files. Default is a comma.
    :type sep: str, optional

    :return: A dictionary of TemporalVar objects representing the scenario, where the keys are the variables and the
        values are the corresponding TemporalVar instances.
    :rtype: Dict[Any, TemporalVar]

    :raises ValueError: If the input file type is unsupported or the input type is invalid.
    """
    solver = _get_current_solver()
    if isinstance(scenario_table, str):
        if scenario_table.endswith(".csv"):
            input_data = pd.read_csv(scenario_table, sep=sep)
            print(input_data)
            return temporal_var.create_scenario(solver, input_data, time_key, interpolation_kind)
        elif scenario_table.endswith(".json"):
            with open(scenario_table, "r") as f:
                dict_data = json.load(f)
            input_data = pd.DataFrame(dict_data)
            return temporal_var.create_scenario(solver, input_data, time_key, interpolation_kind)
        else:
            raise ValueError("Unsupported file type")
    elif isinstance(scenario_table, dict):
        input_data = pd.DataFrame(scenario_table)
        return temporal_var.create_scenario(solver, input_data, time_key, interpolation_kind)
    elif isinstance(scenario_table, pd.DataFrame):
        return temporal_var.create_scenario(solver, scenario_table, time_key, interpolation_kind)
    else:
        raise ValueError("Unsupported input type")


def integrate(input_value: Union["TemporalVar[T]", Number], x0: Number) -> TemporalVar[float]:
>>>>>>> c4e74a48
    """
    Integrate the input value starting from the initial condition x0.

    :param input_value: The value to be integrated, can be a TemporalVar or a number.
    :param x0: The initial condition for the integration.
    :return: The integrated TemporalVar.
    """
    solver = _get_current_solver()
    _check_solver_discrepancy(input_value, solver)
    integral_value = solver.integrate(input_value, x0)
    return integral_value


def loop_node() -> LoopNode:
    """
    Create a loop node. Loop node can accept new inputs through its "loop_into()" method after being instantiated.

    :return: The created LoopNode.
    """
    solver = _get_current_solver()
    return LoopNode(solver)


def where(condition, a, b) -> TemporalVar:
    solver = _get_current_solver()
    condition = _convert_to_temporal_var(condition)
    a = _convert_to_temporal_var(a)
    b = _convert_to_temporal_var(b)
    return TemporalVar(solver,
                       lambda t, y: (a(t, y) if condition(t, y) else b(t, y)) if np.isscalar(t) else np.where(
                           condition(t, y), a(t, y), b(t, y)),
                       expression=f"({get_expression(a)} if {get_expression(condition)} else {get_expression(b)})")


def delay(input_value: TemporalVar[T], n_steps: int, initial_value: T = 0) -> TemporalVar[T]:
    if not isinstance(input_value, TemporalVar):
        raise Exception("Only TemporalVars can be delayed.")
    elif n_steps < 1:
        raise Exception("Delay accept only a positive step.")

    def previous_value(t, y):
        if np.isscalar(t):
            if len(input_value.solver.t) >= n_steps:
                previous_t = input_value.solver.t[-n_steps]
                previous_y = input_value.solver.y[-n_steps]

                return input_value(previous_t, previous_y)
            else:
                return initial_value
        else:
            delayed_t = shift_array(t, n_steps, 0)
            delayed_y = shift_array(y, n_steps, initial_value)
            return input_value(delayed_t, delayed_y)

    return TemporalVar(input_value.solver, previous_value,
                       expression=f"#DELAY({n_steps}) {get_expression(input_value)}")


def differentiate(input_value: TemporalVar[float], initial_value=0) -> TemporalVar[float]:
    # Warn the user not to abuse the differentiate function
    warnings.warn("It is recommended to use 'integrate' instead of 'differentiate' for solving IVPs, "
                  "because the solver cannot guarantee precision when computing derivatives.\n"
                  "If you choose to use 'differentiate', consider using a smaller step size for better accuracy.",
                  category=UserWarning, stacklevel=2)

    previous_value = delay(input_value, 1, initial_value)
    time_value = create_source(lambda t: t)
    previous_time = delay(time_value, 1)
    d_y = input_value - previous_value
    d_t = time_value - previous_time
    derived_value = np.divide(d_y, d_t, where=d_t != 0)
    derived_value._expression = f"#D/DT {get_expression(input_value)}"
    return derived_value


P = ParamSpec("P")


def f(func: Callable[P, T]) -> Callable[P, TemporalVar[T]]:
    def wrapper(*args: P.args, **kwargs: P.kwargs) -> TemporalVar:
        def content(t, y): return func(*[arg(t, y) if isinstance(arg, TemporalVar) else arg for arg in args],
                                       **{key: (arg(t, y) if isinstance(arg, TemporalVar) else arg) for key, arg in
                                          kwargs.items()})

        # Format input for the expression
        inputs_expr = [get_expression(inp) if isinstance(inp, TemporalVar) else str(inp) for inp in args]
        kwargs_expr = [
            f"{key}={get_expression(value) if isinstance(value, TemporalVar) else str(value)}"
            for key, value in kwargs.items()
        ]
        expression = f"{func.__name__}({', '.join(inputs_expr)}"
        if kwargs_expr:
            expression += ", ".join(kwargs_expr)
        expression += ")"

        return TemporalVar(_get_current_solver(), content,
                           expression=expression)

    functools.update_wrapper(wrapper, func)
    return wrapper


def solve(t_end: Number, method='RK45', time_step=None, t_eval=None, **options) -> None:
    """
    Solve the equations of the dynamical system through an integration scheme.

    :param t_end: Time at which the integration stops.
    :param method: Integration method to use. Default is 'RK45'.
    :param time_step: Time step for the integration. If None, use points selected by the solver.
    :param t_eval: Times at which to store the computed solution. If None, use points selected by the solver.
    :param options: Additional options for the solver.
    """
    solver = _get_current_solver()
    solver.solve(t_end, method, time_step, t_eval, **options)


def explore(fun: Callable[..., T], t_end: Number, bounds=(), time_step: float = None, title: str = "") -> None:
    """
    Explore the function f over the given bounds and solve the system until t_end.
    This function needs the sliderplot package.

    :param title: Title of the plot
    :param time_step: Time step of the simulation
    :param fun: The function to explore.
    :param t_end: Time at which the integration stops.
    :param bounds: Bounds for the exploration.
    """
    solver = _get_current_solver()
    solver.explore(fun, t_end, bounds, time_step, title)


def new_system() -> None:
    """
    Create a new solver system.
    """
    new_solver = Solver()
    _solver_list.append(new_solver)


def clear() -> None:
    """
    Clear the current solver's stored information.
    """
    solver = _get_current_solver()
    solver.clear()


def save(*args: TemporalVar) -> None:
    """
    Save the given TemporalVars with their variable names.

    :param args: TemporalVars to be saved.
    :raises ValueError: If any of the arguments is not a TemporalVar.
    """
    solver = _get_current_solver()
    if not all([isinstance(arg, TemporalVar) for arg in args]):
        raise ValueError("Only TemporalVars can be saved.")
    for i, variable in enumerate(args):
        variable_name = argname(f'args[{i}]')
        solver.saved_vars[variable_name] = variable


def get_var(var_name: str) -> TemporalVar:
    """
    Retrieve a saved TemporalVar by its name.

    :param var_name: The name of the saved TemporalVar.
    :return: The retrieved TemporalVar.
    """
    solver = _get_current_solver()
    return solver.saved_vars[var_name]


def plot() -> None:
    """
    Plot the variables that have been marked for plotting.
    """
    solver = _get_current_solver()
    solver.plot()


def _get_current_solver() -> "Solver":
    if not _solver_list:
        new_system()
    return _solver_list[-1]


def _check_solver_discrepancy(input_value: Union["TemporalVar", Number], solver: "Solver") -> None:
    """
    Raise an exception if there is a discrepancy between the input solver and the solver of the input variable.
    :param input_value:
    :param solver:
    """
    if isinstance(input_value, TemporalVar) and not solver is input_value.solver:
        raise Exception("Can not use a variable from a previous system.")


def _convert_to_temporal_var(value: T | TemporalVar[T]) -> TemporalVar[T]:
    if not isinstance(value, TemporalVar):
        value = create_source(value)
    return value<|MERGE_RESOLUTION|>--- conflicted
+++ resolved
@@ -1,9 +1,5 @@
-<<<<<<< HEAD
+import json
 from typing import ParamSpec, overload, List, Dict, Any
-=======
-import json
-from typing import ParamSpec
->>>>>>> c4e74a48
 
 import numpy as np
 import pandas as pd
@@ -11,6 +7,7 @@
 
 from .solver import *
 from .temporal_var import *
+from . import temporal_var
 from .utils import *
 
 warnings.simplefilter("once")
@@ -56,9 +53,6 @@
         return wrap_source(solver, value)
 
 
-<<<<<<< HEAD
-def integrate(input_value: TemporalVar[T], x0: T) -> TemporalVar[T]:
-=======
 def create_scenario(scenario_table: Union[pd.DataFrame, str, dict], time_key: str, interpolation_kind="linear",
                     sep=',') -> Dict[
     Any, TemporalVar]:
@@ -112,8 +106,7 @@
         raise ValueError("Unsupported input type")
 
 
-def integrate(input_value: Union["TemporalVar[T]", Number], x0: Number) -> TemporalVar[float]:
->>>>>>> c4e74a48
+def integrate(input_value: Union[TemporalVar[T], Number], x0: Number) -> TemporalVar[float]:
     """
     Integrate the input value starting from the initial condition x0.
 
